--- conflicted
+++ resolved
@@ -87,15 +87,10 @@
     if length:
         st = st.slice(origin_time, origin_time + length)
     # Trim the event around the origin time
-<<<<<<< HEAD
     if fig:
         fig.clear()
     else:
         fig = plt.figure(figsize=size)
-=======
-    fig = fig or plt.figure()
-    fig.set_size_inches(size)
->>>>>>> 4efbb81f
     axes = fig.subplots(len(st), 1, sharex=True)
     if len(st) == 1:
         axes = [axes]
@@ -123,11 +118,7 @@
         max_x.append(chan_max_x)
     axes[-1].set_xlim([np.min(min_x), np.max(max_x)])
     axes[-1].set_xlabel("Time")
-<<<<<<< HEAD
     plt.subplots_adjust(hspace=0)
-=======
-    fig.subplots_adjust(hspace=0, wspace=0)
->>>>>>> 4efbb81f
     fig.legend(lines, labels)
     return fig
 
@@ -248,7 +239,8 @@
         all_channels=args["all_channels"])
     st.write("{0}.ms".format(args["eventid"]), format="MSEED")
     event.write("{0}.xml".format(args["eventid"]), format="QUAKEML")
-    if args.outfile:
-        fig.savefig(outfile)
+    if args["outfile"]:
+        fig.savefig(args["outfile"])
+        print(f"Saved plot to {args['outfile']}")
     else:
         plt.show()