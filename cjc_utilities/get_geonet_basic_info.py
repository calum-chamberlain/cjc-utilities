"""
Script to get basic GeoNet info from quakesearch.
"""

import urllib.request
import csv
import logging
from datetime import timedelta
from datetime import datetime as dt
from obspy import UTCDateTime

Logger = logging.getLogger("GeoNet-downloader")

BASE_URL = ("https://quakesearch.geonet.org.nz/csv?bbox={0},{1},{2},{3}"
            "&startdate={4}&enddate={5}")


def quake_search(    
    min_latitude=-49.0, max_latitude=-30.0,
    min_longitude=164.0, max_longitude=182.0,
    min_magnitude=0.0, max_magnitude=9.0,
    min_depth=0.0, max_depth=100.0,
    start_time=UTCDateTime(1960, 1, 1),
    end_time=UTCDateTime(2020, 1, 1),
):
    """
    Get a dataframe of the eatrhquakes in the GeoNet catalogue.
    
    Parameters
    ----------
    min_latitude
        Minimum latitude in degrees for search
    max_latitude
        Maximum latitude in degrees for search
    min_longitude
        Minimum longitude in degrees for search
    max_longitude
        Maximum longitude in degrees for search
    min_depth
        Minimum depth in km for search
    max_depth
        Maximum depth in km for search
    min_magnitude
        Minimum magnitude for search
    max_magnitude
        Maximum magnitude for search
    start_time
        Start date and time for search
    end_time
        End date and time for search
        
    Returns
    -------
    pandas.DateFrame of resulting events
    """
    quakes = []
    max_chunk_size = 365 * 86400
    _starttime = start_time
    _endtime = _starttime + max_chunk_size
    kwargs = dict(min_latitude=min_latitude, min_longitude=min_longitude, 
            max_latitude=max_latitude, max_longitude=max_longitude,
            min_depth=min_depth, max_depth=max_depth, 
            min_magnitude=min_magnitude, max_magnitude=max_magnitude)
    while _endtime < end_time:
        quakes.append(_get_geonet_quakes(           
            start_time=_starttime, end_time=_endtime, **kwargs))
        _starttime += max_chunk_size
        _endtime += max_chunk_size
    quakes.append(_get_geonet_quakes(
        start_time=_starttime, end_time=end_time, **kwargs))

    earthquakes = quakes[0]
    for df in quakes[1:]:
        earthquakes = earthquakes.append(df, ignore_index=True)
    return earthquakes


def _get_geonet_quakes(
    min_latitude, max_latitude, min_longitude, max_longitude, min_magnitude, 
    max_magnitude, min_depth, max_depth, start_time, end_time):
    import requests
    import pandas as pd
    import os

    # Convert start_time and end_time to strings
    start_time = start_time.strftime("%Y-%m-%dT%H:%M:%S")
    end_time = end_time.strftime("%Y-%m-%dT%H:%M:%S")
    # Use the more efficient f-string formatting
    query_string = (
        "https://quakesearch.geonet.org.nz/csv?bbox="
        f"{min_longitude},{min_latitude},{max_longitude},"
        f"{max_latitude}&minmag={min_magnitude}"
        f"&maxmag={max_magnitude}&mindepth={min_depth}"
        f"&maxdepth={max_depth}&startdate={start_time}"
        f"&enddate={end_time}")
    print(f"Using query: {query_string}")
    response = requests.get(query_string)
    if not response.ok:
        print(response.content)
        return
    with open(".earthquakes.csv", "wb") as f:
        f.write(response.content)
    earthquakes = pd.read_csv(
        ".earthquakes.csv", 
        parse_dates=["origintime", "modificationtime"],
        dtype={"publicid": str})
    earthquakes = earthquakes.rename(
        columns={" magnitude": "magnitude",
                " latitude": "latitude",
                " depth": "depth"})
    earthquakes = earthquakes.sort_values(by=["origintime"], ignore_index=True)
    os.remove(".earthquakes.csv")
    return earthquakes


def get_geonet_events(startdate, enddate, bbox=(163.96, -49.18, 182.6, -32.3),
                      max_chunk=365, write_out=False):
    if enddate - startdate > timedelta(days=max_chunk):
        Logger.info("Requested window too large, will download in chunks")
        chunks = []
        date = startdate
        while date < enddate:
            _enddate = date + timedelta(days=max_chunk)
            if _enddate > enddate:
                _enddate = enddate
            chunks.append((date, _enddate))
            date += timedelta(days=max_chunk)
    else:
        chunks = [(startdate, enddate)]
    event_info = []
    for chunk in chunks:
        Logger.info(
            "Downloading between {0} and {1}".format(chunk[0], chunk[1]))
        response = urllib.request.urlopen(
            BASE_URL.format(bbox[0], bbox[1], bbox[2], bbox[3],
                            chunk[0].strftime("%Y-%m-%d"),
                            chunk[1].strftime("%Y-%m-%d")))
        Logger.debug(BASE_URL.format(bbox[0], bbox[1], bbox[2], bbox[3],
                                     chunk[0].strftime("%Y-%m-%d"),
                                     chunk[1].strftime("%Y-%m-%d")))
        reader = csv.DictReader(response.read().decode('utf-8').splitlines())
        reader = [line for line in reader]
        for line in reader:
            # Sanitize keys - sometimes there are spaces
            line = {k.strip(): v for k, v in line.items()}
            event_info.append(
<<<<<<< HEAD
                {"latitude": float(line.get(' latitude', line['latitude'])),  # Cope with dumb formatting
                 "longitude": float(line.get(' longitude', line['longitude'])),
                 "depth": float(line.get(' depth', line['depth'])),
                 "magnitude": float(line.get(' magnitude', line['magnitude'])),
=======
                {"latitude": float(line['latitude']),
                 "longitude": float(line['longitude']),
                 "depth": float(line['depth']),
                 "magnitude": float(line['magnitude']),
>>>>>>> 71298ac2
                 "origin-time": dt.strptime(line['origintime'],
                                            "%Y-%m-%dT%H:%M:%S.%fZ"),
                 "id": line['publicid']})
    if write_out:
        outfile = "get_geonet_events_{0}-{1}.csv".format(
           startdate.strftime("%Y%m%d"), enddate.strftime("%Y%m%d"))
        with open(outfile, "w") as f:
            f.write("PublicID, Latitude (deg), Longitude (deg), Depth (km),"
                    " Magnitude, Origin-time (UTC)\n")
            for event in event_info:
                f.write("{0:.2f}, {1:.2f}, {2:.2f}, {3:.2f}, {4}\n".format(
                    event['id'], event['latitude'], event['longitude'],
                    event['depth'], event['magnitude'], 
                    event['origin-time'].strftime("%Y-%m-%dT%H:%M:%S.%f")))
    else:
        return event_info


if __name__ == "__main__":
    import argparse

    parser = argparse.ArgumentParser(
        description='Download lat, lon, depth, mag from GeoNet')
    parser.add_argument(
            '-s', '--startdate',
            help='Startdate as %Y/%m/%d', required=True)
    parser.add_argument(
            '-e', '--enddate',
            help='Enddate as %Y/%m/%d', required=True)
    args = vars(parser.parse_args())
    get_geonet_events(startdate=dt.strptime(args['startdate'], "%Y/%m/%d"),
                      enddate=dt.strptime(args['enddate'], "%Y/%m/%d"),
                      write_out=True)<|MERGE_RESOLUTION|>--- conflicted
+++ resolved
@@ -144,17 +144,10 @@
             # Sanitize keys - sometimes there are spaces
             line = {k.strip(): v for k, v in line.items()}
             event_info.append(
-<<<<<<< HEAD
                 {"latitude": float(line.get(' latitude', line['latitude'])),  # Cope with dumb formatting
                  "longitude": float(line.get(' longitude', line['longitude'])),
                  "depth": float(line.get(' depth', line['depth'])),
                  "magnitude": float(line.get(' magnitude', line['magnitude'])),
-=======
-                {"latitude": float(line['latitude']),
-                 "longitude": float(line['longitude']),
-                 "depth": float(line['depth']),
-                 "magnitude": float(line['magnitude']),
->>>>>>> 71298ac2
                  "origin-time": dt.strptime(line['origintime'],
                                             "%Y-%m-%dT%H:%M:%S.%fZ"),
                  "id": line['publicid']})
