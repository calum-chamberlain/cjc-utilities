--- conflicted
+++ resolved
@@ -404,11 +404,7 @@
                 extend = "min"
         cb = ColorbarBase(
             cm_ax, norm=norm, cmap=cmap, orientation='horizontal',
-<<<<<<< HEAD
-            ticks=locator, format=formatter, extend="max")
-=======
             ticks=locator, format=formatter, extend=extend)
->>>>>>> 29e262e6
         cb.set_label(color_label)
         # Compat with old matplotlib versions.
         if hasattr(cb, "update_ticks"):
